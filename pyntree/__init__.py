--- conflicted
+++ resolved
@@ -176,7 +176,6 @@
 
         return matches
 
-<<<<<<< HEAD
     def update(self, key, val):
         """
         An alternate and faster way to update vales
@@ -189,7 +188,7 @@
         else:
             raise KeyError(f"Value {key} is not defined")
         return
-=======
+
     def retrieve(self, path: Union[List, Tuple]) -> 'Node':
         """
         Dynamically retrives a nested Node given a list of names.
@@ -203,7 +202,6 @@
             return found
         else:
             raise TypeError("Path must not be empty.")
->>>>>>> 254664bb
 
     # Properties
     @property
@@ -281,7 +279,6 @@
         return True if self() == other() else False
 
     def __ne__(self, other):
-<<<<<<< HEAD
         return True if self() != other() else False
 
     # Math/Stat Operations
@@ -363,7 +360,4 @@
             raise TypeError("Invalid type, unsupported operand type(s) for +: 'int/float' and 'str'")
         except KeyError:
             raise KeyError(f"Value {key} is not defined")
-        return count_value
-=======
-        return True if self() != other() else False
->>>>>>> 254664bb
+        return count_value